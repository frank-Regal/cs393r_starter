//========================================================================
//  This software is free: you can redistribute it and/or modify
//  it under the terms of the GNU Lesser General Public License Version 3,
//  as published by the Free Software Foundation.
//
//  This software is distributed in the hope that it will be useful,
//  but WITHOUT ANY WARRANTY; without even the implied warranty of
//  MERCHANTABILITY or FITNESS FOR A PARTICULAR PURPOSE.  See the
//  GNU Lesser General Public License for more details.
//
//  You should have received a copy of the GNU Lesser General Public License
//  Version 3 in the file COPYING that came with this distribution.
//  If not, see <http://www.gnu.org/licenses/>.
//========================================================================
/*!
\file    slam.h
\brief   SLAM Interface
\author  Joydeep Biswas, (C) 2018
*/
//========================================================================

#include <algorithm>
#include <vector>

#include "eigen3/Eigen/Dense"
#include "eigen3/Eigen/Geometry"
#include "shared/util/random.h"

#ifndef SRC_SLAM_H_
#define SRC_SLAM_H_

namespace slam {

struct Particle {
  Eigen::Vector2f loc;
  float angle;
  double weight;
};

// Struct to Hold Observation from Laser Scan
struct Observation {
  std::vector<float> ranges;
  float range_min;
  float range_max;
  float angle_min;
  float angle_max;
};

// Struct to Save the Most Likely Estimated Pose [p(x(i) | x(i-1), u, m, z)]
// where:
// x(i) = most likely estimated pose
// x(i-1) = previous most likely estimated pose
// u = odometry readings
// m = map (in this case we just use the last known laser scan)
// z = observatioin (laser scan)
struct MLE_Pose {
  Eigen::Vector2f loc;
  float angle;
  double weight;
}

class SLAM {
 public:
  // Default Constructor.
  SLAM();

  // Observe a new laser scan.
  void ObserveLaser(const std::vector<float>& ranges,
                    float range_min,
                    float range_max,
                    float angle_min,
                    float angle_max);

  // Possible robot poses
  void MotionModel(Eigen::Vector2f loc, float angle, float dist, float delta_angle);

  // Observe new odometry-reported location.
  void ObserveOdometry(const Eigen::Vector2f& odom_loc,
                       const float odom_angle);

  // Get latest map.
  std::vector<Eigen::Vector2f> GetMap();

  // Get latest robot pose.
  void GetPose(Eigen::Vector2f* loc, float* angle) const;

<<<<<<< HEAD
  // Successive Scan Matching Method (Refrence: Olson, 2009)
  void CorrelativeScanMatching(Observation &new_laser_scan);

  // Parse the laser scan to a smaller number of ranges
  void parse_laser_scan(Observation &laser_scan);

  // Convert Laser Scan to Point Cloud
  std::vector<Eigen::Vector2f> convert_to_point_cloud(Observation &laser_scan);

  // Transform Point Cloud to Baselink
  void transform_to_robot_baselink(Observation &point_cloud);

  
=======
  // Succesive Scan Matching Method
  void CorrelativeScanMatching(const Observation &new_laser_scan);
>>>>>>> 05747d3d

 private:

  // Previous odometry-reported locations.
  Eigen::Vector2f prev_odom_loc_;
  float prev_odom_angle_;
  bool odom_initialized_;

  // Random number generator.
  util_random::Random rng_;

  // tunable parameters: CSM
  float max_particle_cost_;

  // tunable parameters: MotionModel
  float a1_; 
  float a2_; 
  float a3_;;
  float a4_;

  float num_x_;
  float num_y_;
  float num_angle_;

<<<<<<< HEAD
  // Cost Parameters
  float max_particle_cost_;
  float observation_weight_;
  float motion_model_weight_;

=======
  // tunable parameters: ObserveOdometry
  float min_dist_between_CSM_;
  float min_angle_between_CSM_;
>>>>>>> 05747d3d
};
}  // namespace slam

#endif   // SRC_SLAM_H_<|MERGE_RESOLUTION|>--- conflicted
+++ resolved
@@ -84,7 +84,6 @@
   // Get latest robot pose.
   void GetPose(Eigen::Vector2f* loc, float* angle) const;
 
-<<<<<<< HEAD
   // Successive Scan Matching Method (Refrence: Olson, 2009)
   void CorrelativeScanMatching(Observation &new_laser_scan);
 
@@ -96,12 +95,6 @@
 
   // Transform Point Cloud to Baselink
   void transform_to_robot_baselink(Observation &point_cloud);
-
-  
-=======
-  // Succesive Scan Matching Method
-  void CorrelativeScanMatching(const Observation &new_laser_scan);
->>>>>>> 05747d3d
 
  private:
 
@@ -126,17 +119,14 @@
   float num_y_;
   float num_angle_;
 
-<<<<<<< HEAD
   // Cost Parameters
   float max_particle_cost_;
   float observation_weight_;
   float motion_model_weight_;
 
-=======
   // tunable parameters: ObserveOdometry
   float min_dist_between_CSM_;
   float min_angle_between_CSM_;
->>>>>>> 05747d3d
 };
 }  // namespace slam
 
