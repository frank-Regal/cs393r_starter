--- conflicted
+++ resolved
@@ -134,11 +134,6 @@
   int num_ranges_to_skip_;
 
   std::vector<Eigen::Vector2f> last_point_cloud_;
-<<<<<<< HEAD
-  
-
-=======
->>>>>>> 9f9afef6
 };
 }  // namespace slam
 
