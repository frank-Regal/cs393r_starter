--- conflicted
+++ resolved
@@ -121,15 +121,13 @@
   int num_ranges_to_skip_;
 
   std::vector<Eigen::Vector2f> last_point_cloud_;
-<<<<<<< HEAD
 
   bool update_scan_;
 
   Eigen::Rotation2Df R_odom_to_mle;
-=======
+
   std::vector<Eigen::Vector2f> map;
 
->>>>>>> 036fa748
 };
 }  // namespace slam
 
