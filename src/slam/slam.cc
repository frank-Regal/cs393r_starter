--- conflicted
+++ resolved
@@ -184,13 +184,8 @@
     // transform this laser scan's point cloud to last pose's base_link
     for (const auto &cur_points : new_point_cloud)
     {
-<<<<<<< HEAD
-      new_point_cloud_last_pose = TF_cloud_to_last_pose(cur_points);
-      //observation_cost += log_likelihood; // TODO
-=======
       Vector2f new_point_cloud_last_pose = TF_cloud_to_last_pose(cur_points, particle);
       observation_cost += log_likelihood; // TODO
->>>>>>> 3803ba84
     }
 
     float norm_observation_cost = observation_cost/size_of_point_cloud;
