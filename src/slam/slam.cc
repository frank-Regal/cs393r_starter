//========================================================================
//  This software is free: you can redistribute it and/or modify
//  it under the terms of the GNU Lesser General Public License Version 3,
//  as published by the Free Software Foundation.
//
//  This software is distributed in the hope that it will be useful,
//  but WITHOUT ANY WARRANTY; without even the implied warranty of
//  MERCHANTABILITY or FITNESS FOR A PARTICULAR PURPOSE.  See the
//  GNU Lesser General Public License for more details.
//
//  You should have received a copy of the GNU Lesser General Public License
//  Version 3 in the file COPYING that came with this distribution.
//  If not, see <http://www.gnu.org/licenses/>.
//========================================================================
/*!
\file    slam.cc
\brief   SLAM Starter Code
\author  Frank Regal & Mary Tebben
\class   cs393r Autonomous Robots
\adapted from:  Joydeep Biswas, (C) 2019
*/
//========================================================================

#include <algorithm>
#include <cmath>
#include <iostream>
#include "eigen3/Eigen/Dense"
#include "eigen3/Eigen/Geometry"
#include "gflags/gflags.h"
#include "glog/logging.h"
#include "shared/math/geometry.h"
#include "shared/math/math_util.h"
#include "shared/util/timer.h"

#include "slam.h"

#include "vector_map/vector_map.h"

using namespace math_util;
using Eigen::Affine2f;
using Eigen::Rotation2Df;
using Eigen::Translation2f;
using Eigen::Vector2f;
using Eigen::Vector2i;
using std::cout;
using std::endl;
using std::string;
using std::swap;
using std::vector;
using vector_map::VectorMap;

namespace slam {
vector<Particle> particles_;

// Most Likely Estimated pose
Particle mle_pose_;
Particle give_pose_;

Observation new_scan_;


SLAM::SLAM() :
    prev_odom_loc_(0, 0),
    prev_odom_angle_(0),
    odom_initialized_(false), 

    // tunable parameters: CSM
    max_particle_cost_(0),
    observation_weight_(1),
    motion_model_weight_(1),
    ray_std_dev_(0.15),

    // tunable parameters: MotionModel
    a1_(0.2), // trans 
    a2_(0.1), // trans 
    a3_(0.4), // angle
    a4_(0.1), // angle   //a's taken from particle_filter.cc

    num_x_(10),     // motion resolution in x
    num_y_(10),     // motion resolution in y
    num_angle_(30),  // motion resolution in angle

    // tunable parameters: ObserveOdometry
    min_dist_between_CSM_(0.5),  // meters
    min_angle_between_CSM_(30*M_PI/180), // radians (30 deg)

    // used for parsing point cloud
    num_ranges_to_skip_(10),
    update_scan_(false)
    {}

void SLAM::GetPose(Eigen::Vector2f* loc, float* angle) const {
  // Return the latest pose estimate of the robot.
  *loc = give_pose_.loc;
  *angle = give_pose_.angle;
}

std::vector<Eigen::Vector2f> SLAM::GetMap() {
  vector<Vector2f> map;

  // Reconstruct the map as a single aligned point cloud from all saved poses
  // and their respective scans.
  for (auto point : last_point_cloud_)
  {
    std::cout << point << std::endl;
    map.push_back(point);
  }

  return map;
}

void SLAM::ObserveOdometry(const Vector2f& odom_loc, const float odom_angle) {
  if (!odom_initialized_){
    prev_odom_angle_ = odom_angle;
    prev_odom_loc_ = odom_loc;
    odom_initialized_ = true;
    update_scan_ = false;
    mle_pose_ = Particle({Vector2f(0,0),0,0});
    return;
  }

  // Calculate odom deltas for location and angle
  Vector2f distance = odom_loc - prev_odom_loc_;
  float delta_angle = AngleDiff(odom_angle, prev_odom_angle_);

  // Calculate the magnitude of the distance traveled
  float dist = distance.norm();

  // Calculate the rotation matrix from odom to the most likely estimated pose
  R_odom_to_mle = Eigen::Rotation2Df(mle_pose_.angle - prev_odom_angle_);

  // Update the pose called in GetPose() to return to the simulator
  give_pose_.loc = mle_pose_.loc + R_odom_to_mle*distance;
  give_pose_.angle = fmod(mle_pose_.angle + delta_angle + M_PI,2*M_PI) - M_PI;
  
  
  if(dist > min_dist_between_CSM_ or abs(delta_angle) > min_angle_between_CSM_){
    MotionModel(give_pose_.loc, give_pose_.angle, dist, delta_angle);
    
    /*
    for (auto part : particles_)
    {
      std::cout << "Loc x: " << part.loc.x()
                << "; Loc y: " << part.loc.y()
                << "; angle: " << part.angle
                << "; weight: " << part.weight
                << std::endl;
    }
    */

    prev_odom_angle_ = odom_angle;
    prev_odom_loc_ = odom_loc;
    update_scan_ = true;
  }
  // Keep track of odometry to estimate how far the robot has moved between 
  // poses.

  /*
  std::cout << "distance: " << distance.x() 
            << "; delta angle: " << delta_angle
            << "; dist: " << dist
            //<< "; R_odom_to_mle:  " << R_odom_to_mle.angle
            << std::endl;
  */

  /*
  std::cout << "Loc x: " << give_pose_.loc.x()
                << "; Loc y: " << give_pose_.loc.y()
                << "; angle: " << give_pose_.angle
                << std::endl;
  */

}

void SLAM::ObserveLaser(const vector<float>& ranges,
                        float range_min,
                        float range_max,
                        float angle_min,
                        float angle_max) {
  // A new laser scan has been observed. Decide whether to add it as a pose
  // for SLAM. If decided to add, align it to the scan from the last saved pose,
  // and save both the scan and the optimized pose.
  
  if (update_scan_==true and odom_initialized_==true)
  {
    new_scan_.ranges    = ranges;
    new_scan_.range_min = range_min;
    new_scan_.range_max = range_max;
    new_scan_.angle_min = angle_min;
    new_scan_.angle_max = angle_max;

    mle_pose_ = CorrelativeScanMatching(new_scan_);
    std::cout << "MLE_pose: " << mle_pose_.loc.x() << std::endl;
    update_scan_ = false;
  }
}

Observation SLAM::parse_laser_scan(const Observation &laser_scan)
{ // Parse the laser scan to a smaller number of ranges
  return laser_scan;
  int laser_scan_size = laser_scan.ranges.size();
  Observation parsed_laser_scan;
  parsed_laser_scan.range_min = laser_scan.range_min;
  parsed_laser_scan.range_max = laser_scan.range_max;
  parsed_laser_scan.angle_min = laser_scan.angle_min;
  parsed_laser_scan.angle_max = laser_scan.angle_max;
  
  for(int i = 0; i < laser_scan_size; i++)
  {
    if ((i % num_ranges_to_skip_) == 0)
    {
      parsed_laser_scan.ranges.push_back(laser_scan.ranges[i]);
    }
  }
  
  return parsed_laser_scan;
}

std::vector<Eigen::Vector2f> SLAM::to_point_cloud(const Observation &laser_scan)
{ // Convert Laser Scan to Point Cloud
  return std::vector<Eigen::Vector2f> {Vector2f(0,0)};
  int num_ranges = laser_scan.ranges.size();

  Eigen::Vector2f point(0,0);
  std::vector<Eigen::Vector2f> point_cloud_out;
  float angle_spacing = (laser_scan.angle_max - laser_scan.angle_min) / num_ranges;
  float angle = laser_scan.angle_min;

  for (int i {0}; i < num_ranges; i++)
  {
    point.x() = laser_scan.ranges[i] * cos(angle);
    point.y() = laser_scan.ranges[i] * sin(angle);
    point_cloud_out.push_back(point);
    angle += angle_spacing;
  }

  return point_cloud_out;
}

void SLAM::TF_to_robot_baselink(Observation &laser_scan)
{ // Transform Point Cloud to Baselink
  return;
  float delta_angle = (laser_scan.angle_max - laser_scan.angle_min) / laser_scan.ranges.size();
  int laser_scan_size = laser_scan.ranges.size();

  for(int i = 0; i < laser_scan_size; i++){
    float x = laser_scan.ranges[i]*cos(delta_angle*i)+0.2;
    float y = laser_scan.ranges[i]*sin(delta_angle*i);
    laser_scan.ranges[i] = sqrt(pow(x,2) + pow(y,2));
  }
  
}

Eigen::Vector2f SLAM::TF_cloud_to_last_pose(const Eigen::Vector2f cur_points, const Particle &particle)
{ // Transform Point Cloud to Last Pose
  return Vector2f(0,0);
  Vector2f odom_diff = particle.loc - mle_pose_.loc;
  float odom_delta_angle = AngleDiff(particle.angle, mle_pose_.angle);
  Eigen::Rotation2Df R_mle_change(-mle_pose_.angle);
  Eigen::Rotation2Df R_odom_change(odom_delta_angle);
  Vector2f new_point_cloud_last_pose = R_mle_change*odom_diff + R_odom_change*cur_points;
  return new_point_cloud_last_pose;
  
  }

Particle SLAM::CorrelativeScanMatching(Observation &new_laser_scan) 
{ // Match up Laser Scans and Return the most likely estimated pose (mle_pose_)
  return mle_pose_;
  max_particle_cost_ = 0;

  // parse the incoming laser scan to be more manageable
  Observation parsed_laser_scan = parse_laser_scan(new_laser_scan);
  
  // Transfer new_laser_scan to Baselink of Robot
  TF_to_robot_baselink(parsed_laser_scan);

  // convert to a point cloud  
  std::vector<Eigen::Vector2f> new_point_cloud = to_point_cloud(parsed_laser_scan);
  
  int point_cloud_size = new_point_cloud.size();
  
  // Loop through all particles_ from motion model to find best pose
  for (const auto &particle:particles_)
  {
    // cost of the laser scan
    float particle_pose_cost {0};
    float observation_cost {0};

    // transform this laser scan's point cloud to last pose's base_link
    for (int i {0}; i < point_cloud_size; i++)
    {
      Vector2f new_point_cloud_last_pose = TF_cloud_to_last_pose(new_point_cloud[i], particle);
      float x_dist = new_point_cloud_last_pose.x() - last_point_cloud_[i].x();
      float y_dist = new_point_cloud_last_pose.y() - last_point_cloud_[i].y();
      float dist = pow(x_dist,2) + pow(y_dist,2);
      observation_cost += exp(-(pow(dist,2) / pow(ray_std_dev_,2)));
    }
    
    // Calculate the Overall Likelihood of this pose based on weights from the observation and the motion model;
    particle_pose_cost = (observation_cost * observation_weight_) +
                          (particle.weight * motion_model_weight_);
    
    // If this particle is a very high probability, set it as the best guess
    if (particle_pose_cost > max_particle_cost_)
    {
      mle_pose_.angle  = particle.angle;
      mle_pose_.loc    = particle.loc;
      mle_pose_.weight = particle.weight;
      max_particle_cost_ = particle_pose_cost;
    }
  }

  last_point_cloud_ = new_point_cloud;
  return mle_pose_;
}

void SLAM::MotionModel(Eigen::Vector2f loc, float angle, float dist, float delta_angle){
  particles_.clear();

  // Variance from particle filter motion model
  float variance_x = a1_*dist + a2_*abs(delta_angle);
  float variance_y = a1_*dist + a2_*abs(delta_angle);
  float variance_angle = a3_*dist + a4_*abs(delta_angle);

  // Reference CS393r Lecture Slides "13 - Simultaneous Localization and Mapping" Slides 13 & 14
  // Because we don't know where we are, where we start, which way we are facing
  // all options have to be considered, hence 3D table
  for(int i_x=0; i_x < num_x_; i_x++){
    float deviation_x = variance_x + rng_.Gaussian(0, variance_x);  // Check if correct?
    for(int i_y=0; i_y < num_y_; i_y++){
      float deviation_y = variance_y + rng_.Gaussian(0, variance_y); 
      for(int i_angle=0; i_angle < num_angle_; i_angle++){
        float deviation_angle = variance_angle + rng_.Gaussian(0, variance_angle); 

        float new_location_x = loc.x() + deviation_x*cos(angle) - deviation_y*sin(angle); // + epsilon_x <- added in deviation
        float new_location_y = loc.y() + deviation_x*sin(angle) + deviation_y*cos(angle); // + epsilon_y
        float new_location_angle = angle + deviation_angle; // + epsilon_angle

        float log_weight = -pow(deviation_x/variance_x, 2) - pow(deviation_y/variance_y, 2) - pow(deviation_angle/variance_angle, 2);   // why?

        particles_.push_back({{new_location_x, new_location_y}, new_location_angle, log_weight});
      }
    }
  }
}

<<<<<<< HEAD
=======

void SLAM::ObserveOdometry(const Vector2f& odom_loc, const float odom_angle) {
  if (!odom_initialized_){
    prev_odom_angle_ = odom_angle;
    prev_odom_loc_ = odom_loc;
    odom_initialized_ = true;
    return;
  }

  // Calculate odom deltas for location and angle
  Vector2f distance = odom_loc - prev_odom_loc_;
  float delta_angle = AngleDiff(odom_angle, prev_odom_angle_);

  // Calculate the magnitude of the distance traveled
  float dist = distance.norm();

  // Calculate the rotation matrix from odom to the most likely estimated pose
  Eigen::Rotation2Df R_odom_to_mle = Eigen::Rotation2Df(mle_pose_.angle - prev_odom_angle_);

  // Update the pose called in GetPose() to return to the simulator
  give_pose_.loc = mle_pose_.loc + R_odom_to_mle*distance;
  give_pose_.angle = ((mle_pose_.angle + delta_angle + M_PI)/(2*M_PI)) - M_PI;


  if(dist > min_dist_between_CSM_ or abs(delta_angle) > min_angle_between_CSM_){
    MotionModel(mle_pose_.loc, mle_pose_.angle, dist, delta_angle);
    prev_odom_angle_ = odom_angle;
    prev_odom_loc_ = odom_loc;
  }
  // Keep track of odometry to estimate how far the robot has moved between 
  // poses.
}

std::vector<Eigen::Vector2f> SLAM::GetMap() {
  // Reconstruct the map as a single aligned point cloud from all saved poses
  // and their respective scans.
  for (auto point : last_point_cloud_)
  {
    std::cout << point << std::endl;
    map.push_back(point);
  }
  for(auto m : map)
      std::cout << "map point: " << m << std::endl; 
  return map;
}

>>>>>>> 036fa748
}  // namespace slam<|MERGE_RESOLUTION|>--- conflicted
+++ resolved
@@ -96,8 +96,6 @@
 }
 
 std::vector<Eigen::Vector2f> SLAM::GetMap() {
-  vector<Vector2f> map;
-
   // Reconstruct the map as a single aligned point cloud from all saved poses
   // and their respective scans.
   for (auto point : last_point_cloud_)
@@ -105,7 +103,8 @@
     std::cout << point << std::endl;
     map.push_back(point);
   }
-
+  for(auto m : map)
+      std::cout << "map point: " << m << std::endl; 
   return map;
 }
 
@@ -344,53 +343,4 @@
   }
 }
 
-<<<<<<< HEAD
-=======
-
-void SLAM::ObserveOdometry(const Vector2f& odom_loc, const float odom_angle) {
-  if (!odom_initialized_){
-    prev_odom_angle_ = odom_angle;
-    prev_odom_loc_ = odom_loc;
-    odom_initialized_ = true;
-    return;
-  }
-
-  // Calculate odom deltas for location and angle
-  Vector2f distance = odom_loc - prev_odom_loc_;
-  float delta_angle = AngleDiff(odom_angle, prev_odom_angle_);
-
-  // Calculate the magnitude of the distance traveled
-  float dist = distance.norm();
-
-  // Calculate the rotation matrix from odom to the most likely estimated pose
-  Eigen::Rotation2Df R_odom_to_mle = Eigen::Rotation2Df(mle_pose_.angle - prev_odom_angle_);
-
-  // Update the pose called in GetPose() to return to the simulator
-  give_pose_.loc = mle_pose_.loc + R_odom_to_mle*distance;
-  give_pose_.angle = ((mle_pose_.angle + delta_angle + M_PI)/(2*M_PI)) - M_PI;
-
-
-  if(dist > min_dist_between_CSM_ or abs(delta_angle) > min_angle_between_CSM_){
-    MotionModel(mle_pose_.loc, mle_pose_.angle, dist, delta_angle);
-    prev_odom_angle_ = odom_angle;
-    prev_odom_loc_ = odom_loc;
-  }
-  // Keep track of odometry to estimate how far the robot has moved between 
-  // poses.
-}
-
-std::vector<Eigen::Vector2f> SLAM::GetMap() {
-  // Reconstruct the map as a single aligned point cloud from all saved poses
-  // and their respective scans.
-  for (auto point : last_point_cloud_)
-  {
-    std::cout << point << std::endl;
-    map.push_back(point);
-  }
-  for(auto m : map)
-      std::cout << "map point: " << m << std::endl; 
-  return map;
-}
-
->>>>>>> 036fa748
 }  // namespace slam