--- conflicted
+++ resolved
@@ -425,20 +425,11 @@
   }
 }
 
-<<<<<<< HEAD
 Particle SLAM::CorrelativeScanMatching(const Observation &new_laser_scan) 
 { // Match up Laser Scans and Return the most likely estimated pose (mle_pose_)
   //return mle_pose_;
   max_particle_cost_ = -50000000;
   Particle csm_pose = {{0,0},0,0};
-=======
-Particle SLAM::CorrelativeScanMatching(Observation &new_laser_scan) 
-{ 
-  // Match up Laser Scans and Return the most likely estimated pose (mle_pose_)
-  // return mle_pose_;
-  max_particle_cost_ = 0;
-  mle_pose_ = {{0,0},0,0};
->>>>>>> 6734b557
 
   // parse the incoming laser scan to be more manageable
   Observation parsed_laser_scan = parse_laser_scan(new_laser_scan);
@@ -491,17 +482,7 @@
   }
   //last_point_cloud_ = new_point_cloud;
   std::cout << "updated last_point_cloud" << std::endl;
-<<<<<<< HEAD
   return csm_pose;
-=======
-
-  // std::cout << "updated mle pose angle: " << mle_pose_.angle 
-  //           << "\nupdated mle pose location: " << mle_pose_.loc
-  //           << "\nupdated mle pose weight: " << mle_pose_.weight
-  //           << "\nmax particle cost: " << max_particle_cost_ << std::endl;
-
-  return mle_pose_;
->>>>>>> 6734b557
 }
 
 }  // namespace slam