--- conflicted
+++ resolved
@@ -225,12 +225,9 @@
     q_near = tree_.GetClosestq(q_rand);               // get the closest node to the random node
     q_trim = tree_.GetNewq(q_near, q_rand, delta_q);  // get a new q based on the max distance TODO: Need to add wall checking
     q_new  = FindIntersection(q_near, q_trim);        // determine if the map intersects with the new node
-<<<<<<< HEAD
-    tree_.AddVertex(q_new);
-    tree_.AddEdge(q_near,q_new);
+ 
     visualization::DrawPoint(q_new, color, local_viz_msg_);
     visualization::DrawLine(q_near, q_new, color2, global_viz_msg_);
-=======
 
     goal_reached = tree_.IsNearGoal(q_new, q_goal,goal_threshold);  // is the node within the threshold of the goal
 
@@ -243,7 +240,6 @@
     }
 
     
->>>>>>> eb9b7c68
   }
 }
 }  // namespace navigation