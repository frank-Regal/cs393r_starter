//========================================================================
//  This software is free: you can redistribute it and/or modify
//  it under the terms of the GNU Lesser General Public License Version 3,
//  as published by the Free Software Foundation.
//
//  This software is distributed in the hope that it will be useful,
//  but WITHOUT ANY WARRANTY; without even the implied warranty of
//  MERCHANTABILITY or FITNESS FOR A PARTICULAR PURPOSE.  See the
//  GNU Lesser General Public License for more details.
//
//  You should have received a copy of the GNU Lesser General Public License
//  Version 3 in the file COPYING that came with this distribution.
//  If not, see <http://www.gnu.org/licenses/>.
//========================================================================
/*!
\file    navigation.cc
\brief   Starter code for navigation.
//       Obstacle Avoidance implementation from Ka-Chow
\author  Joydeep Biswas, (C) 2019
*/
//========================================================================

#include "gflags/gflags.h"
#include "eigen3/Eigen/Dense"
#include "eigen3/Eigen/Geometry"
#include "amrl_msgs/AckermannCurvatureDriveMsg.h"
#include "amrl_msgs/Pose2Df.h"
#include "amrl_msgs/VisualizationMsg.h"
#include "glog/logging.h"
#include "ros/ros.h"
#include "shared/math/math_util.h"
#include "shared/math/geometry.h"
#include "shared/util/timer.h"
#include "shared/ros/ros_helpers.h"
#include "navigation.h"
#include "visualization/visualization.h"
#include "rrt_graph.h"
#include "shared/math/line2d.h"
#include "vector_map/vector_map.h"
#include "obstacle_avoidance/obstacle_avoidance.h"
#include "obstacle_avoidance/car_params.h"

using Eigen::Vector2f;
using amrl_msgs::AckermannCurvatureDriveMsg;
using amrl_msgs::VisualizationMsg;
using std::string;
using std::vector;
using geometry::line2f;
using vector_map::VectorMap;
using visualization::DrawArc;
using visualization::DrawPoint;
using visualization::DrawLine;
using visualization::DrawParticle;
using visualization::DrawCross;

using namespace math_util;
using namespace ros_helpers;

namespace {
ros::Publisher drive_pub_;
ros::Publisher viz_pub_;
VisualizationMsg local_viz_msg_;
VisualizationMsg global_viz_msg_;
AckermannCurvatureDriveMsg drive_msg_;
// Epsilon value for handling limited numerical precision.
const float kEpsilon = 1e-5;
} //namespace

std::vector<Eigen::Vector2f> q_near_;
std::vector<Eigen::Vector2f> q_rand_;
std::vector<Eigen::Vector2f> q_trim_;
std::vector<Eigen::Vector2f> q_new_;
Eigen::Vector2f nav_goal_;
int i_;


namespace navigation {
// Given Methods
Navigation::Navigation(const string& map_file, ros::NodeHandle* n) :
    odom_initialized_(false),
    localization_initialized_(false),
    robot_loc_(0, 0),
    robot_angle_(0),//angle w.r.t global x- axis (rad)
    robot_vel_(0, 0),
    robot_omega_(0),
    nav_complete_(true),
    nav_goal_loc_(0, 0),
    nav_goal_angle_(0),
    path_planned_(false),
    path_goal_(0,0), 
    last_path_point(0) {
  drive_pub_ = n->advertise<AckermannCurvatureDriveMsg>(
      "ackermann_curvature_drive", 1);
  viz_pub_ = n->advertise<VisualizationMsg>("visualization", 1);
  local_viz_msg_ = visualization::NewVisualizationMessage(
      "base_link", "navigation_local");
  global_viz_msg_ = visualization::NewVisualizationMessage(
      "map", "navigation_global");
  InitRosHeader("base_link", &drive_msg_.header);

  vel_commands_ = std::vector<CommandStamped>(10);
}

void Navigation::SetNavGoal(const Vector2f& loc, float angle) {
  nav_goal_ = loc;
  i_ = 1;
}

void Navigation::UpdateLocation(const Eigen::Vector2f& loc, float angle) {
  localization_initialized_ = true;
  robot_loc_ = loc;
  robot_angle_ = angle;

  /*
  std::cout << "robot_loc_ x: " << robot_loc_.x() 
            << "; robot_loc_ y: " << robot_loc_.y()
            << "; robot_angle_  " << robot_angle_ << std::endl;
            */
}

void Navigation::UpdateOdometry(const Vector2f& loc,
                                float angle,
                                const Vector2f& vel,
                                float ang_vel,
                                uint64_t time) {
  robot_omega_ = ang_vel;
  robot_vel_ = vel;
  if (!odom_initialized_) {
    odom_start_angle_ = angle;
    odom_start_loc_ = loc;
    odom_initialized_ = true;
    odom_loc_ = loc;
    odom_angle_ = angle;
    odom_stamp_ = time - car_params::sensing_latency;
    return;
  }
  odom_loc_ = loc;
  odom_angle_ = angle;

  /*
  std::cout << "odom_loc_ x: " << odom_loc_.x()
            << "; odom_loc_ y: " << odom_loc_.y()
            << "; odom_angle_: " << odom_angle_ 
            << "\n\n" <<std::endl;
            */

  odom_stamp_ = time - car_params::sensing_latency;
  last_odom_stamp_ = odom_stamp_;
  
  has_new_odom_ = true;
}

void Navigation::ObservePointCloud(const vector<Vector2f>& cloud,
                                   uint64_t time) {
  point_cloud_ = cloud;
  point_cloud_stamp_ = time - car_params::sensing_latency;
  has_new_points_= true;
}

//Solve the TOC Problem / Obstacle Avoidance
void Navigation::TimeOptimalControl(const PathOption& path) {
    double current_speed = odom_state_tf.speed;
    double min_stop_distance = car_params::safe_distance-0.5*current_speed*current_speed/car_params::min_acceleration; //calculate the minimum stopping distance at current velocity
    double set_speed = (path.free_path_length>min_stop_distance)?car_params::max_velocity:0; //decelerate if free path is is smaller than minimum stopping distance otherwise accelerate
    
    //std::cout << "free path: " << path.free_path_length << std::endl;
    //std::cout << "min stop: " << min_stop_distance << std::endl;
    
    //publish command to topic 
    drive_msg_.header.seq++;
    drive_msg_.header.stamp = ros::Time::now();
    drive_msg_.curvature = path.curvature;
    drive_msg_.velocity = set_speed;

    // std::cout << path.free_path_length << std::endl;

    drive_pub_.publish(drive_msg_);
    //TODO: record the commands used for latency compensation
}

void Navigation::TransformPointCloud(TimeShiftedTF transform){

  Eigen::Matrix2f R;
  R << cos(transform.theta), sin(transform.theta), -sin(transform.theta), cos(transform.theta);

  transformed_point_cloud_.resize(point_cloud_.size());

  for(std::size_t i = 0; i < point_cloud_.size(); i++){
    transformed_point_cloud_[i] =  R*(point_cloud_[i] - transform.position);
  }
}

void Navigation::Run(){
  //This function gets called 20 times a second to form the control loop.
  uint64_t start_loop_time = ros::Time::now().toNSec();
  uint64_t actuation_time = start_loop_time + car_params::actuation_latency;
  
  // Clear previous visualizations.
  visualization::ClearVisualizationMsg(local_viz_msg_);
  visualization::ClearVisualizationMsg(global_viz_msg_);

  // If odometry has not been initialized or path is not planned we can't do anything.
  if (!odom_initialized_ or !path_planned_) return;

  //Latency Compensation
  obstacle_avoidance::CleanVelocityBuffer(vel_commands_, std::min(odom_stamp_, point_cloud_stamp_));

  if(has_new_odom_){
    odom_state_tf.position = Eigen::Vector2f(0, 0);
    odom_state_tf.speed = robot_vel_[0];
    odom_state_tf.theta = 0;
    odom_state_tf.stamp = odom_stamp_;
    has_new_odom_ = false;
  }

  // Find drive cmd directly before odom msg
  int cmd_start_index = std::lower_bound(vel_commands_.begin(), vel_commands_.end(), odom_state_tf.stamp) - vel_commands_.begin() - 1;

  // Integrate odometry into the future across the vector of vehicle commands
  for(std::size_t i = cmd_start_index; i < vel_commands_.size() - 1; i++){
    odom_state_tf = obstacle_avoidance::IntegrateState(odom_state_tf, vel_commands_[i], vel_commands_[i+1].stamp - odom_state_tf.stamp);
  }
  odom_state_tf = obstacle_avoidance::IntegrateState(odom_state_tf, vel_commands_.back(), actuation_time - odom_state_tf.stamp);

  // odom_state_tf is now transform from last odom msg to future actuation time
  
  // get transform from point cloud msg to odom msg
  uint64_t latest_sensor_msg_stamp; // whichever msg is newer
  TimeShiftedTF pc_to_odom_transform; // Empty transform to populate as we integrate between sensor msgs
  pc_to_odom_transform.speed = robot_vel_[0];

  if(point_cloud_stamp_ > odom_stamp_){
    latest_sensor_msg_stamp = point_cloud_stamp_;
    pc_to_odom_transform.stamp = odom_stamp_;
  }
  else{
    latest_sensor_msg_stamp = odom_stamp_;
    pc_to_odom_transform.stamp = point_cloud_stamp_;
  }

  // Integrates from older sensor message to newer message
  int pc_to_odom_index = 0;
  while(vel_commands_[pc_to_odom_index+1].stamp < latest_sensor_msg_stamp){
    pc_to_odom_transform = obstacle_avoidance::IntegrateState(pc_to_odom_transform, vel_commands_[pc_to_odom_index], vel_commands_[pc_to_odom_index+1].stamp - pc_to_odom_transform.stamp);
    pc_to_odom_index++;
  }
  pc_to_odom_transform = obstacle_avoidance::IntegrateState(pc_to_odom_transform, vel_commands_[pc_to_odom_index], latest_sensor_msg_stamp - pc_to_odom_transform.stamp);

  // With odom->future_odom and point_cloud->odom, we can find transform for point cloud at future actuation time
  if(point_cloud_stamp_ > odom_stamp_){
    pc_to_odom_transform.theta = odom_state_tf.theta - pc_to_odom_transform.theta;
    pc_to_odom_transform.position = odom_state_tf.position - pc_to_odom_transform.position;
  }
  else{
    pc_to_odom_transform.theta += odom_state_tf.theta;
    pc_to_odom_transform.position += odom_state_tf.position;
  }

  // Transform point cloud into future actuation time, storing as transformed_point_cloud_
  TransformPointCloud(pc_to_odom_transform);

  // Visualize Latency Compensation
  //obstacle_avoidance::LatencyPointCloud(local_viz_msg_, transformed_point_cloud_);
  //obstacle_avoidance::DrawCarLocal(local_viz_msg_, odom_state_tf.position, odom_state_tf.theta);

  // "Carrot on a stick" goal point, and resulting goal curvature
  path_goal_ = LocallySmoothedPathFollower(robot_loc_); // returns global frame point
<<<<<<< HEAD
  //Eigen::Vector2f path_goal_local = (path_goal_-robot_loc_);// + odom_loc_;

  /*
  *std::cout << "robot_location_.x: " << robot_loc_.x()
  *          << "; robot_location_.y: " << robot_loc_.y()
  *          << "; path_goal_local_.x: " << path_goal_local.x()
  *          << "; path_goal_local_.y: " << path_goal_local.y()
  *          << std::endl;
  */

  
  if (i_ == 1)
    std::cout << "Initialized Odom (odom_loc: x= " << odom_loc_.x() << "; y= " << odom_loc_.y() << "; theta= " << odom_angle_ << ")" << std::endl;
  i_++;

  Eigen::Affine2f A_global_local = GetTransform(robot_loc_, odom_loc_, DegtoRad(robot_angle_), odom_angle_);

  Eigen::Vector2f goal_point;// (abs(path_goal_local.x()),abs(path_goal_local.y())); // (3, 0);
  goal_point = A_global_local * path_goal_; // Transform to local
  std::cout << "goal point_ local x: " << goal_point.x() << "; y: " << goal_point.y() << std::endl;


=======
  Eigen::Vector2f path_goal_local = (path_goal_-robot_loc_);// + odom_loc_;
  std::cout << "robot_location_.x: " << robot_loc_.x()
            << "; robot_location_.y: " << robot_loc_.y()
            << "; path_goal_local_.x: " << path_goal_local.x()
            << "; path_goal_local_.y: " << path_goal_local.y()
            << std::endl;
  Eigen::Vector2f goal_point = path_goal_; // (3, 0);
>>>>>>> 5992f4fb
  float goal_curvature = obstacle_avoidance::GetCurvatureFromGoalPoint(goal_point);
  goal_curvature = Clamp(goal_curvature, car_params::min_curvature, car_params::max_curvature);

  // 4) Generate range of possible paths centered on goal_curvature, using std::vector<struct PathOption>
  static std::vector<struct PathOption> path_options(car_params::num_curves);

  // 5) For possible paths and point_cloud:
  for(std::size_t curve_index = 0; curve_index < path_options.size(); curve_index++){
    float curvature = obstacle_avoidance::GetCurvatureOptionFromRange(curve_index, goal_curvature, car_params::min_curvature, car_params::curvature_increment);
    
    // Initialize path_option and collision bounds for curvature
    obstacle_avoidance::PathBoundaries collision_bounds(abs(curvature));
    path_options[curve_index] = navigation::PathOption{
      curvature,                    // curvature
      10,                           // default clearance
      car_params::max_path_length,  // free Path Length
      Eigen::Vector2f(0, 0),        // obstacle point
      Eigen::Vector2f(0, 0)};       // closest point

    obstacle_avoidance::EvaluatePathWithPointCloud(path_options[curve_index], collision_bounds, transformed_point_cloud_);
    obstacle_avoidance::LimitFreePath(path_options[curve_index], goal_point);
    obstacle_avoidance::EvaluateClearanceWithPointCloud(path_options[curve_index], collision_bounds, transformed_point_cloud_);

    // Visualization test code
    //visualization::DrawPathOption(path_options[curve_index].curvature, path_options[curve_index].free_path_length, path_options[curve_index].clearance, local_viz_msg_);
    //visualization::DrawCross(path_options[curve_index].obstruction, 0.1,  0x0046FF, local_viz_msg_);
  }

  // 6) Select best path from scoring function
  struct PathOption best_path = obstacle_avoidance::ChooseBestPath(path_options,goal_point);
  obstacle_avoidance::VisualizeObstacleAvoidanceInfo(goal_point,path_options,best_path,local_viz_msg_);
  
  // 7) Publish commands with 1-D TOC, update vector of previous vehicle commands
  TimeOptimalControl(best_path);

    // static double start_timer;
    // if(first_cycle){
    //   first_cycle = false;
    //   start_timer = GetMonotonicTime();
    //   std::cout << "Start Time: " << start_timer << std::endl;
    //   std::cout << "Start Time + 2: " << start_timer + 2<< std::endl;
    // }

    // // Remove for obstacle avoidance
    // std::cout << "Curr Time: " << GetMonotonicTime() << std::endl;
    // if(GetMonotonicTime() < start_timer + 1.0){
    //   drive_msg_.curvature = 0.0;
    //   drive_msg_.velocity = 1.0;
    // }
    // else{
    //   drive_msg_.curvature = 0.0;
    //   drive_msg_.velocity = 0.0;
    // }

    drive_pub_.publish(drive_msg_);
    // Remove for obstacle avoidance
    
  CommandStamped drive_cmd(drive_msg_.velocity, drive_msg_.curvature, drive_msg_.header.stamp.toNSec() + car_params::actuation_latency);
  vel_commands_.push_back(drive_cmd);

  // Vizualize RRT
  Vizualize();

  // Add timestamps to all messages.
  local_viz_msg_.header.stamp = ros::Time::now();
  global_viz_msg_.header.stamp = ros::Time::now();

  // Publish messages.
  viz_pub_.publish(local_viz_msg_);
  viz_pub_.publish(global_viz_msg_);
}

// Added the Following for RRT
void Navigation::InitMap(const string& map_file)
{ // Load Map File. Called in navigation_main.cc
  map_.Load(map_file);
  std::cout << "Loaded Map: " << map_file << std::endl;
}

void Navigation::IsPathPlanned(bool path_planned)
{
  path_planned_ = path_planned;
}

Eigen::Vector2f Navigation::FindIntersection(const Eigen::Vector2f q_near, const Eigen::Vector2f q_new_cur)
{ // Set a new node if the map intersects

  // Create Line from closest node to the new node
  line2f q_line (q_near.x(),q_near.y(), q_new_cur.x(), q_new_cur.y());
  Eigen::Vector2f output_q = q_new_cur;

  Eigen::Vector2f delta_q (0,0);
  Eigen::Vector2f closest_q (0,0);
  float magnitude {0};
  float min_dist {500000};  //potential bug


  for (size_t i {0}; i < map_.lines.size(); ++i){

    const line2f map_line = map_.lines[i];
    bool intersects = map_line.Intersection(q_line, &closest_q);
    
    if (intersects == true){
      delta_q = q_near - closest_q;
      magnitude = delta_q.norm();

      // find the shortest intersecting line
      if (magnitude < min_dist){
        output_q = closest_q;
        min_dist = magnitude;
      }
    }
  }

  return output_q;
}

void Navigation::BuildRRT(const Eigen::Vector2f q_init, const Eigen::Vector2f q_goal)
{ // Rapidly Exploring Random Tree
  int k = 0;

  Eigen::Vector2f del = q_goal - q_init;
  float mag_w_buff = del.norm()+5;
  Eigen::Vector2f C (abs(q_init.x())+mag_w_buff, abs(q_init.y())+mag_w_buff); // c-space / exploration space

  const float delta_q = 0.2;     // max distance for rrt
  float goal_threshold = 0.3;    // meters
  Eigen::Vector2f q_rand (0,0);  // random node within the c-space
  Eigen::Vector2f q_near (0,0);  // nears node
  Eigen::Vector2f q_trim (0,0);  // holder for new node
  Eigen::Vector2f q_new  (0,0);  // holder for new node
  bool goal_reached = false;     // check if robot is at goal yet
  
  tree_.SetInitNode(q_init);     // initialize the starting point of rrt

  while (goal_reached == false)
  {
    q_rand = tree_.GetRandq(C.x(), C.y());            // get a random node
    q_near = tree_.GetClosestq(q_rand);               // get the closest node to the random node
    q_trim = tree_.GetNewq(q_near, q_rand, delta_q);  // get a new q based on the max distance    
    q_new  = FindIntersection(q_near, q_trim);        // determine if the map intersects with the new node
    goal_reached = tree_.IsNearGoal(q_new, q_goal,goal_threshold);  // is the node within the threshold of the goal

    if (goal_reached == true){
      std::cout << "path found!" << std::endl;
      tree_.FindPathBack(q_near,q_new);
      path_planned_ = true;
    } else if (k > 1000000) {
      std::cout << "path not found :( \n\nretry!" << std::endl;
      break;
    } else {
      tree_.AddVertex(q_new);
      tree_.AddEdge(q_near,q_new);
    }
    k++;
  } 
}

void Navigation::Vizualize()
{ // Vizualize the RRT Tree

  // Set Colors
  const uint32_t black = 0x000000;
  const uint32_t green = 0x034f00;
  const uint32_t magenta = 0xe303fc;
  /*
  // Vizualize the Tree Nodes
  for (auto& p:tree_.GetVertices()){
    DrawPoint(p, magenta, global_viz_msg_);
  }

  // Vizualize the Tree Edges
  for (auto& l:tree_.GetEdges()){
    DrawLine(l[0],l[1],magenta,global_viz_msg_);
  }
  */
  // Vizualize the Path Back
  int i = 0;
  Eigen::Vector2f buff;
  for (auto& f:tree_.GetPathBack()){
    DrawPoint(f,black,global_viz_msg_);
    if (i != 0){
      DrawLine(buff, f, black, global_viz_msg_);
    }
    buff = f;
    i++;
  }

  // Vizualize the Navigation Goal
  DrawCross(nav_goal_,0.2,green,global_viz_msg_);

  DrawCross(path_goal_,0.2,magenta,global_viz_msg_);

}

Eigen::Vector2f Navigation::LocallySmoothedPathFollower(const Eigen::Vector2f robot_loc)
{
  // Find farthest waypoint that can be reached with a straight line
  // robot_loc
  // tree_.GetPathBack()
  Eigen::Vector2f closest_point (0,0);
  Eigen::Vector2f path_goal (0,0);
  int size = tree_.GetPathBack().size();
<<<<<<< HEAD
  //float max_carrot_dist = 4;

  //Eigen::Vector2f delta = robot_loc - path_goal;
  //float mag = delta.norm();

  for (int j {0}; j < size; j++){

=======
  float max_carrot_dist = 4;
  int n = last_path_point;

  for (int j = n ; j < size; j++){
>>>>>>> 5992f4fb
    // compare virtual line between vehicle location and path waypoints to map
    line2f robot_line (robot_loc.x(),robot_loc.y(), tree_.GetPathBack()[j].x(), tree_.GetPathBack()[j].y());

    for (size_t i {0}; i < map_.lines.size(); ++i){
      const line2f map_line = map_.lines[i];
      bool intersects = map_line.Intersection(robot_line, &closest_point);
      if (intersects == true) //or (robot_line.Length() > max_carrot_dist))
        return path_goal;  
    }

    path_goal = tree_.GetPathBack()[j];
<<<<<<< HEAD

=======
    last_path_point = j;
>>>>>>> 5992f4fb
    if(j == (size-1))
      path_goal = nav_goal_;

  }
  return path_goal;
}

Eigen::Affine2f Navigation::GetTransform(const Eigen::Vector2f& from, const Eigen::Vector2f& to, const float& from_angle, const float& to_angle)
{
  Eigen::Vector2f delta_pos;
  delta_pos = from - to;
  float delta_angle = AngleDiff(from_angle,to_angle);
  Eigen::Affine2f A_from_to = Eigen::Translation2f(delta_pos.x(),delta_pos.y()) * Eigen::Rotation2Df(delta_angle);
  std::cout << A_from_to.matrix() << std::endl;
  return A_from_to;
}
}  // namespace navigation<|MERGE_RESOLUTION|>--- conflicted
+++ resolved
@@ -87,7 +87,7 @@
     nav_goal_loc_(0, 0),
     nav_goal_angle_(0),
     path_planned_(false),
-    path_goal_(0,0), 
+    path_goal_(0,0),
     last_path_point(0) {
   drive_pub_ = n->advertise<AckermannCurvatureDriveMsg>(
       "ackermann_curvature_drive", 1);
@@ -104,6 +104,7 @@
 void Navigation::SetNavGoal(const Vector2f& loc, float angle) {
   nav_goal_ = loc;
   i_ = 1;
+
 }
 
 void Navigation::UpdateLocation(const Eigen::Vector2f& loc, float angle) {
@@ -265,7 +266,6 @@
 
   // "Carrot on a stick" goal point, and resulting goal curvature
   path_goal_ = LocallySmoothedPathFollower(robot_loc_); // returns global frame point
-<<<<<<< HEAD
   //Eigen::Vector2f path_goal_local = (path_goal_-robot_loc_);// + odom_loc_;
 
   /*
@@ -281,22 +281,13 @@
     std::cout << "Initialized Odom (odom_loc: x= " << odom_loc_.x() << "; y= " << odom_loc_.y() << "; theta= " << odom_angle_ << ")" << std::endl;
   i_++;
 
-  Eigen::Affine2f A_global_local = GetTransform(robot_loc_, odom_loc_, DegtoRad(robot_angle_), odom_angle_);
+  Eigen::Affine2f A_global_local = GetTransform(robot_loc_, odom_loc_, DegToRad(robot_angle_), odom_angle_);
 
   Eigen::Vector2f goal_point;// (abs(path_goal_local.x()),abs(path_goal_local.y())); // (3, 0);
   goal_point = A_global_local * path_goal_; // Transform to local
   std::cout << "goal point_ local x: " << goal_point.x() << "; y: " << goal_point.y() << std::endl;
 
 
-=======
-  Eigen::Vector2f path_goal_local = (path_goal_-robot_loc_);// + odom_loc_;
-  std::cout << "robot_location_.x: " << robot_loc_.x()
-            << "; robot_location_.y: " << robot_loc_.y()
-            << "; path_goal_local_.x: " << path_goal_local.x()
-            << "; path_goal_local_.y: " << path_goal_local.y()
-            << std::endl;
-  Eigen::Vector2f goal_point = path_goal_; // (3, 0);
->>>>>>> 5992f4fb
   float goal_curvature = obstacle_avoidance::GetCurvatureFromGoalPoint(goal_point);
   goal_curvature = Clamp(goal_curvature, car_params::min_curvature, car_params::max_curvature);
 
@@ -500,20 +491,16 @@
   Eigen::Vector2f closest_point (0,0);
   Eigen::Vector2f path_goal (0,0);
   int size = tree_.GetPathBack().size();
-<<<<<<< HEAD
   //float max_carrot_dist = 4;
 
   //Eigen::Vector2f delta = robot_loc - path_goal;
   //float mag = delta.norm();
-
-  for (int j {0}; j < size; j++){
-
-=======
-  float max_carrot_dist = 4;
+  //float max_carrot_dist = 4;
   int n = last_path_point;
 
   for (int j = n ; j < size; j++){
->>>>>>> 5992f4fb
+  
+
     // compare virtual line between vehicle location and path waypoints to map
     line2f robot_line (robot_loc.x(),robot_loc.y(), tree_.GetPathBack()[j].x(), tree_.GetPathBack()[j].y());
 
@@ -525,11 +512,7 @@
     }
 
     path_goal = tree_.GetPathBack()[j];
-<<<<<<< HEAD
-
-=======
     last_path_point = j;
->>>>>>> 5992f4fb
     if(j == (size-1))
       path_goal = nav_goal_;
 
